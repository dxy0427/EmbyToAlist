import requests
import flask
import re
from config import *
import os
from datetime import datetime
import concurrent.futures
import hashlib

# 创建全局线程池
executor = concurrent.futures.ThreadPoolExecutor(max_workers=2)

app = flask.Flask(__name__)

URL_CACHE = {}

# a wrapper function to get the time of the function
def get_time(func):
    def wrapper(*args, **kwargs):
        import time
        start = time.time()
        result = func(*args, **kwargs)
        end = time.time()
        print(f"Function {func.__name__} takes: {end - start} seconds")
        return result
    return wrapper

def get_current_time():
    """获取当前时间，并格式化为包含毫秒的字符串"""
    return datetime.now().strftime('%Y-%m-%d %H:%M:%S.%f')[:-3]

def get_content_type(container):
    """文件格式对应的Content-Type映射"""
    content_types = {
        'mp4': 'video/mp4',
        'webm': 'video/webm',
        'ogg': 'video/ogg',
        'avi': 'video/x-msvideo',
        'mpeg': 'video/mpeg',
        'mov': 'video/quicktime',
        'mkv': 'video/x-matroska',
        'ts': 'video/mp2t',
    }

    # 返回对应的Content-Type，如果未找到，返回一个默认值
    return content_types.get(container.lower(), 'application/octet-stream')

def get_hash_subdirectory_from_path(file_path):
    """
    计算给定文件路径的MD5哈希，并返回哈希值的前两位作为子目录名称。

    :param file_path: 文件的路径
    :return: 哈希值的前两个字符，作为子目录名称
    """
    hasher = hashlib.md5()
    hasher.update(file_path.encode('utf-8'))
    hash_digest = hasher.hexdigest()
    return hash_digest[:2], hash_digest  # 返回子目录名称和哈希值

# used to get the file info from emby server
def get_file_info(item_id, MediaSourceId, apiKey) -> dict:
    """
    从Emby服务器获取文件信息
    
    :param item_id: Emby Item ID
    :param MediaSourceId: Emby MediaSource ID
    :param apiKey: Emby API Key
    :return: 包含文件信息的字典
    """
    data = {}
    url = f"{emby_server}/emby/Items/{item_id}/PlaybackInfo?MediaSourceId={MediaSourceId}&api_key={apiKey}"
    print("\n" + url)
    req = requests.get(url).json()
    for i in req['MediaSources']:
        # print(i)
        if i['Id'] == MediaSourceId:
            data['Status'] = "Success"
            data['Path'] = i['Path']
            # data['DirectStreamUrl'] = i['DirectStreamUrl']
            data['Protocol'] = i['Protocol']
            data['Bitrate'] = i['Bitrate'] 
            data['Size'] = i['Size']
            data['Container'] = i['Container']
            return data
    
    data['Status'] = "Error"
    data['Message'] = "Can't match MediaSourceId"
    return data

def transform_file_path(file_path, mount_path_prefix=mount_path_prefix):
    """
    转换 rclone 文件路径，以匹配Alist的路径格式
    
    :param file_path: 文件路径
    :param mount_path_prefix: 挂载路径前缀
    :return: 转换后的文件路径
    """
    if convert_mount_path:
        if mount_path_prefix.endswith("/"):
            mount_path_prefix = mount_path_prefix.rstrip("/")
        if file_path.startswith(mount_path_prefix):
            file_path = file_path[len(mount_path_prefix):]
        else:
            print(f"Error: mount_path_prefix: {mount_path_prefix} is not in filePath: {file_path}\nPlease check your mount_path_prefix configuration in main.py")
            
    if convert_special_chars:
        for char in special_chars_list:
            if char in file_path:
                file_path = file_path.replace(char, '‛'+char)
            
    if convert_mount_path or convert_special_chars: print(f"\nProcessed FilePath: {file_path}")
    return file_path

# True means return Alist Raw Url, False means return Emby Original Url
def should_redirect_to_alist(filePath: str) -> bool:
    """
    检查文件路径是否在不需要重定向的路径中
    """
<<<<<<< HEAD
    for path in not_redirect_paths:
        if filePath.startswith(path):
            print(f"\nFilePath is in notRedirectPaths, return Emby Original Url")
            return False
    return True
=======
    if any(filePath.startswith(path) for path in notRedirectPaths):
        print(f"\nFilePath is in notRedirectPaths, return Emby Original Url")
        return False
    else:
        return True
>>>>>>> b80444ec

def read_file(filePath, startPoint=0, endPoint=None, chunk_size=1024*1024):
    """
    读取文件的指定范围，并返回生成器
    
    :param filePath: 文件路径
    :param startPoint: 文件读取起始点
    :param endPoint: 文件读取结束点，None 表示文件末尾
    :param chunk_size: 每次读取的字节数，默认为 1MB
    :return: 生成器，每次返回 chunk_size 大小的数据
    """
    try:
        with open(filePath, 'rb') as f:
            f.seek(startPoint)
            data = f.read(chunk_size)
            if endPoint is not None:
                while data and f.tell() <= endPoint:
                        if f.tell() > endPoint:
                            yield data[:endPoint - f.tell() + len(data)]
                        else:
                            yield data
                        data = f.read(chunk_size)
            else:
                while data:
                    yield data
                    data = f.read(chunk_size)
    except (FileNotFoundError, PermissionError) as e:
        print(f"Error opening file: {e}")


def write_cache_file(item_id, path, req_header, size=52428800, start_point=0, file_size=None) -> bool:
    """
    写入缓存文件
    
    :param item_id: Emby Item ID
    :param path: 文件路径
    :param req_header: 请求头
    :param size: 缓存文件大小，默认为 50MB
    :param start_point: 缓存文件的起始点
    :param file_size: 文件大小
    :return: 缓存是否成功
    """
    subdirname, dirname = get_hash_subdirectory_from_path(path)
    
    # 如果filesize 不为 None，endPoint 为文件末尾
    if start_point <= size:
        start_point = 0
        end_point = size - 1
    elif file_size is not None:
        end_point = file_size - 1
    else:
        print(f"{get_current_time()}-Cache Error {start_point}-{end_point}, File Size is None")
        return
    
    # 获取Alist Raw Url
    raw_url, code = get_alist_raw_url(path)
    if code != 200:
        print(f"{get_current_time()}-Cache Error {start_point}-{end_point}, Alist Return: code: {code} and url: {raw_url}")
        return False
    
    # 根据起始点和缓存大小确定缓存文件路径
    cache_file_path = os.path.join(cache_path, subdirname, dirname, f'cache_file_{start_point}_{end_point}')
    print(f"\n {get_current_time()} - Start to cache file {start_point}-{end_point}: {item_id}, file path: {cache_file_path}")
    
    os.makedirs(os.path.dirname(cache_file_path), exist_ok=True)
    
    # 检查是否已有包含当前范围的缓存文件
    for file in os.listdir(os.path.join(cache_path, subdirname, dirname)):
        if file.startswith('cache_file_'):
            range_start, range_end = map(int, file.split('_')[2:4])
            
            if start_point >= range_start and end_point <= range_end:
                print(f"{get_current_time()}-WARNING: Cache Range Already Exists. Abort.")
                return False
            elif start_point <= range_start and end_point >= range_end:
                full_path = os.path.join(cache_path, subdirname, dirname, file)
                mod_time = os.path.getmtime(full_path)
                now_time = datetime.now().timestamp()
                # 如果文件在过去15秒内被修改过，可能仍在缓存过程中
                # 防止重复缓存由write_cache_file负责
                if now_time - mod_time < 15:
                    print(f"{get_current_time()}-Cache Error: Cache file for range {start_point} may is still writing.")
                    return False
                print(f"{get_current_time()}-WARNING: Existing Cache Range within new range. Deleting old cache.")
                os.remove(os.path.join(cache_path, subdirname, dirname, file))
    
    # 创建一个空文件
    with open(cache_file_path, 'w') as f:
        pass
    
    req_header = dict(req_header) # Copy the headers
    req_header['Host'] = raw_url.split('/')[2]
      
    # Modify the range to startPoint-first50M
    req_header['Range'] = f"bytes={start_point}-{end_point}"

    resp = requests.get(raw_url, headers=req_header, stream=True)
    if resp.status_code == 206: 
        # print(f"Start to write cache file: {item_id}")
        with open (cache_file_path, 'wb') as f:
            for chunk in resp.iter_content(chunk_size=1024):
                f.write(chunk)
                
        print(f"{get_current_time()}-Cache file {start_point}-{end_point}: {item_id} has been written, file path: {cache_file_path}")
        return True
    else:
        print(f"{get_current_time()}-Cache Error {start_point}-{end_point}: Upstream return code: {resp.status_code}")
        os.remove(cache_file_path)
        return False
    
def read_cache_file(item_id, path, start_point=0, end_point=None):
    """
    读取缓存文件
    
    :param item_id: Emby Item ID
    :param path: 文件路径
    :param start_point: 缓存文件的起始点
    :param end_point: 缓存文件的结束点
    :return: 缓存文件的内容
    """
    subdirname, dirname = get_hash_subdirectory_from_path(path)
    
    # 查找与 startPoint 匹配的缓存文件，endPoint 为文件名的一部分
    for file in os.listdir(os.path.join(cache_path, subdirname, dirname)):
        if file.startswith('cache_file_'):
            range_start, range_end = map(int, file.split('_')[2:4])
            if range_start <= start_point <= range_end:
                if end_point is not None and end_point > range_end:
                    return read_file(os.path.join(cache_path, subdirname, dirname, file), start_point-range_start, None)
                elif end_point is not None and end_point <= range_end:
                    return read_file(os.path.join(cache_path, subdirname, dirname, file), start_point-range_start, end_point-start_point)
                else:
                    return read_file(os.path.join(cache_path, subdirname, dirname, file), start_point-range_start, end_point)
    print(f"{get_current_time()}-Cache Error: There is no cache file in the cache directory: {path}.")
    return False

def get_cache_status(item_id, path, start_point=0) -> bool:
    """
    检查缓存文件是否存在
    
    :param item_id: Emby Item ID
    :param path: 文件路径
    :param start_point: 缓存文件的起始点
    :return: 缓存文件是否存在
    """
    subdirname, dirname = get_hash_subdirectory_from_path(path)
    
    if os.path.exists(os.path.join(cache_path, subdirname, dirname)) is False:
        print(f"{get_current_time()}-Cache Error: Cache directory does not exist: {os.path.join(cache_path, subdirname, dirname)}")
        return False
    
    # 查找与 startPoint 匹配的缓存文件，endPoint 为文件名的一部分
    for file in os.listdir(os.path.join(cache_path, subdirname, dirname)):
        if file.startswith('cache_file_'):
            range_start, range_end = map(int, file.split('_')[2:4])
            if range_start <= start_point <= range_end:
                return True
    
    print(f"{get_current_time()}-Cache Error: Cache file for range {start_point} not found.")
    return False

def extract_api_key():
    """从请求中提取API密钥"""
    api_key = flask.request.args.get('api_key')
    if not api_key:
        auth_header = flask.request.headers.get('X-Emby-Authorization')
        if auth_header:
            match_token = re.search(r'Token="([^"]+)"', auth_header)
            if match_token:
                api_key = match_token.group(1)
    return api_key or emby_key

def get_alist_raw_url(file_path) -> tuple:
    """根据文件路径获取Alist Raw Url"""
    
<<<<<<< HEAD
    alistApiUrl = f"{alist_server}/api/fs/get"
=======
    alist_api_url = f"{alistServer}/api/fs/get"

>>>>>>> b80444ec
    body = {
        "path": file_path,
        "password": ""
    }
    header = {
        "Authorization": alist_key,
        "Content-Type": "application/json;charset=UTF-8"
    }
    
    try:
        req = requests.post(alist_api_url, json=body, headers=header).json()
    except Exception as e:
        print(e)
        return ('Alist Server Error', 500)
    
    code = req['code']
    
    if code == 200:
        raw_url = req['data']['raw_url']
        # 替换原始URL为反向代理URL
        if alist_download_url_replacement_map:
            for path, url in alist_download_url_replacement_map.items():
                if file_path.startswith(path):
                    protocol, rest = raw_url.split("://", 1)
                    domain, path = rest.split("/", 1)
                    if not url.endswith("/"):
                        raw_url = f"{url}/{path}"
                    else:
                        raw_url = f"{url}{path}"
        
        return (raw_url, 200)
               
    elif code == 403:
        print("403 Forbidden, Please check your Alist Key")
        # return flask.Response(status=403, response="403 Forbidden, Please check your Alist Key")
        return ('403 Forbidden, Please check your Alist Key', 403)
    else:
        print(f"Error: {req['message']}")
        # return flask.Response(status=500, response=req['message'])
        return (req['message'], 500)

# return Alist Raw Url or Emby Original Url
@get_time
def redirect_to_alist_raw_url(file_path) -> flask.Response:
    """获取视频直链地址"""
    
    if file_path in URL_CACHE.keys():
        now_time = datetime.now().timestamp()
        if now_time - URL_CACHE[file_path]['time'] < 300:
            print("\nAlist Raw URL Cache exists and is valid (less than 5 minutes)")
            print("Redirected Url: " + URL_CACHE[file_path]['url'])
            return flask.redirect(URL_CACHE[file_path]['url'], code=302)
        else:
            print("\nAlist Raw URL Cache is expired, re-fetching...")
            del URL_CACHE[file_path]
    
    raw_url, code = get_alist_raw_url(file_path)
    
    if code == 200:
        URL_CACHE[file_path] = {
            'url': raw_url,
            'time': datetime.now().timestamp()
        }
        print("Redirected Url: " + raw_url)
        return flask.redirect(raw_url, code=302)
    else:
        print(f"Error: {raw_url}")
        return flask.Response(status=code, response=raw_url)
    

# for infuse
@app.route('/Videos/<item_id>/<filename>', methods=['GET'])
# for emby
@app.route('/videos/<item_id>/<filename>', methods=['GET'])
@app.route('/emby/videos/<item_id>/<filename>', methods=['GET'])
def redirect(item_id, filename):
    # Example: https://emby.example.com/emby/Videos/xxxxx/original.mp4?MediaSourceId=xxxxx&api_key=xxxxx
    
    api_key = extract_api_key()
    file_info = get_file_info(item_id, flask.request.args.get('MediaSourceId'), api_key)
    
    if file_info['Status'] == "Error":
        print(file_info['Message'])
        return flask.Response(status=500, response=file_info['Message'])
    
    
    print(f"\n{get_current_time()} - Requested Item ID: {item_id}")
    print("MediaFile Mount Path: " + file_info['Path'])
    
    # if checkFilePath return False：return Emby originalUrl
    if not should_redirect_to_alist(file_info['Path']):
        redirected_url = f"{emby_public_URL}/preventRedirect{flask.request.full_path}"
        print("Redirected Url: " + redirected_url)
        return flask.redirect(redirected_url, code=302)
    
    alist_path = transform_file_path(file_info['Path'])
    
    # 如果没有启用缓存，直接返回Alist Raw Url
    if not enable_cache:
        return redirect_to_alist_raw_url(alist_path)

    range_header = flask.request.headers.get('Range', '')
    if not range_header.startswith('bytes='):
        print("\nWarning: Range header is not correctly formatted.")
        print(flask.request.headers)
        return redirect_to_alist_raw_url(alist_path)
    
    # 解析Range头，获取请求的起始字节
    bytes_range = range_header.split('=')[1]
    # start_byte = int(bytes_range.split('-')[0])
    if bytes_range.endswith('-'):
        start_byte = int(bytes_range[:-1])
        end_byte = None
    else:
        start_byte, end_byte = map(int, bytes_range.split('-'))
    
    # 获取缓存15秒的文件大小， 并取整
    cacheFileSize = int(file_info.get('Bitrate', 52428800) / 8 * 15)
    
    if start_byte < cacheFileSize:
        
<<<<<<< HEAD
        if start_byte == 0:
            if any(user_agent.lower() in flask.request.headers.get('User-Agent', '').lower() for user_agent in cache_client_blacklist):
=======
        # 判断客户端是否在黑名单中
        if any(user_agent.lower() in flask.request.headers.get('User-Agent', '').lower() for user_agent in cacheClientBlacklist):
>>>>>>> b80444ec
                print("Cache is disabled for this client")
                return redirect_to_alist_raw_url(alist_path)
        

        # 响应头中的end byte
        resp_end_byte = cacheFileSize - 1
        resp_file_size = resp_end_byte - start_byte + 1

        
        getCacheStatus_exists = get_cache_status(item_id, alist_path, start_byte)
        if getCacheStatus_exists:
            
            resp_headers = {
                'Content-Type': get_content_type(file_info['Container']),
                'Accept-Ranges': 'bytes',
                'Content-Range': f"bytes {start_byte}-{resp_end_byte}/{file_info['Size']}",
                'Content-Length': f'{resp_file_size}',
                'Cache-Control': 'private, no-transform, no-cache',
                'X-EmbyToAList-Cache': 'Hit',
            }
            
            print("\nCached file exists and is valid")
            # 返回缓存内容和调整后的响应头
            print(range_header)
            return flask.Response(read_cache_file(item_id, alist_path, start_byte, cacheFileSize), headers=resp_headers, status=206)
        else:
            # 启动线程缓存文件
            future = executor.submit(write_cache_file, item_id, alist_path, flask.request.headers, cacheFileSize, start_byte)
            future.add_done_callback(lambda future: print(future.result()))

            # 重定向到原始URL
            return redirect_to_alist_raw_url(alist_path)
     
    # 当请求文件末尾章节信息时
    elif file_info['Size'] - start_byte < 2 * 1024 * 1024:
        if get_cache_status(item_id, path=alist_path, start_point=start_byte):
            if end_byte is None:
                resp_end_byte = file_info['Size'] - 1
                resp_file_size = file_info['Size'] - start_byte
            else:
                resp_end_byte = end_byte
                resp_file_size = end_byte - start_byte + 1

            resp_headers = {
                'Content-Type': get_content_type(file_info['Container']),
                'Accept-Ranges': 'bytes',
                'Content-Range': f"bytes {start_byte}-{resp_end_byte}/{file_info['Size']}",
                'Content-Length': f'{resp_file_size}',
                'Cache-Control': 'private, no-transform, no-cache',
                'X-EmbyToAList-Cache': 'Hit',
            }
            
            print("\nCached file exists and is valid")
            # 返回缓存内容和调整后的响应头
            print(range_header)
            return flask.Response(read_cache_file(item_id=item_id, path=alist_path, start_point=start_byte, end_point=end_byte), headers=resp_headers, status=206)
        else:
            # 启动线程缓存文件
            future = executor.submit(write_cache_file, item_id, alist_path, flask.request.headers, 0, start_byte, file_info['Size'])
            future.add_done_callback(lambda future: print(future.result()))

            # 重定向到原始URL
            return redirect_to_alist_raw_url(alist_path)
    else:
        print(range_header)
        return redirect_to_alist_raw_url(alist_path)


if __name__ == "__main__":
    app.run(port=60001, debug=True, threaded=True, host='0.0.0.0')<|MERGE_RESOLUTION|>--- conflicted
+++ resolved
@@ -112,25 +112,17 @@
     return file_path
 
 # True means return Alist Raw Url, False means return Emby Original Url
-def should_redirect_to_alist(filePath: str) -> bool:
+def should_redirect_to_alist(file_path: str) -> bool:
     """
     检查文件路径是否在不需要重定向的路径中
     """
-<<<<<<< HEAD
-    for path in not_redirect_paths:
-        if filePath.startswith(path):
-            print(f"\nFilePath is in notRedirectPaths, return Emby Original Url")
-            return False
-    return True
-=======
-    if any(filePath.startswith(path) for path in notRedirectPaths):
+    if any(file_path.startswith(path) for path in not_redirect_paths):
         print(f"\nFilePath is in notRedirectPaths, return Emby Original Url")
         return False
     else:
         return True
->>>>>>> b80444ec
-
-def read_file(filePath, startPoint=0, endPoint=None, chunk_size=1024*1024):
+
+def read_file(file_path, startPoint=0, endPoint=None, chunk_size=1024*1024):
     """
     读取文件的指定范围，并返回生成器
     
@@ -141,7 +133,7 @@
     :return: 生成器，每次返回 chunk_size 大小的数据
     """
     try:
-        with open(filePath, 'rb') as f:
+        with open(file_path, 'rb') as f:
             f.seek(startPoint)
             data = f.read(chunk_size)
             if endPoint is not None:
@@ -304,12 +296,8 @@
 def get_alist_raw_url(file_path) -> tuple:
     """根据文件路径获取Alist Raw Url"""
     
-<<<<<<< HEAD
-    alistApiUrl = f"{alist_server}/api/fs/get"
-=======
-    alist_api_url = f"{alistServer}/api/fs/get"
-
->>>>>>> b80444ec
+    alist_api_url = f"{alist_server}/api/fs/get"
+
     body = {
         "path": file_path,
         "password": ""
@@ -431,13 +419,8 @@
     
     if start_byte < cacheFileSize:
         
-<<<<<<< HEAD
-        if start_byte == 0:
-            if any(user_agent.lower() in flask.request.headers.get('User-Agent', '').lower() for user_agent in cache_client_blacklist):
-=======
         # 判断客户端是否在黑名单中
-        if any(user_agent.lower() in flask.request.headers.get('User-Agent', '').lower() for user_agent in cacheClientBlacklist):
->>>>>>> b80444ec
+        if any(user_agent.lower() in flask.request.headers.get('User-Agent', '').lower() for user_agent in cache_client_blacklist):
                 print("Cache is disabled for this client")
                 return redirect_to_alist_raw_url(alist_path)
         
